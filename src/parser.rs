--- conflicted
+++ resolved
@@ -345,14 +345,12 @@
         \s*(?P<if_false>.+?)\s*$"#,
     )
     .unwrap();
-<<<<<<< HEAD
     static ref REGEX_SOLIDITY_UNITS: Regex = Regex::new(
         r#"(?x)
         ^\s*(?P<value>\d*)\s*
         (?P<unit>wei|gwei|ether|seconds|minutes|hours|days|weeks)\s*$"#,
     )
     .unwrap();
-=======
     static ref REGEX_DELETE:Regex = Regex::new(
         r#"^\s*delete\s+(?P<value>.+)\s*;"#,
     )
@@ -360,7 +358,6 @@
     static ref REGEX_BREAK:Regex = Regex::new(
         r#"^\s*break\s*;"#,
     ).unwrap();
->>>>>>> 20c63772
 }
 
 #[derive(Debug, Eq, PartialEq)]
