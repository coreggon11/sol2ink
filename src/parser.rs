--- conflicted
+++ resolved
@@ -2647,7 +2647,6 @@
         Expression::Member(raw.clone(), selector)
     }
 
-<<<<<<< HEAD
     fn parse_mapping_indices(
         &mut self,
         regex_mapping: &Regex,
@@ -2703,7 +2702,8 @@
         } else {
             Expression::Mapping(bx!(mapping), indices, None)
         }
-=======
+    }
+
     fn convert_solidity_units(&self, raw: &str) -> String {
         let value = capture_regex(&REGEX_SOLIDITY_UNITS, raw, "value").unwrap();
         let unit = capture_regex(&REGEX_SOLIDITY_UNITS, raw, "unit").unwrap();
@@ -2711,7 +2711,6 @@
         let unit_int = *SOLIDITY_UNITS.get(&unit).unwrap();
         let value = value * unit_int;
         value.to_string()
->>>>>>> 8b4228d0
     }
 
     /// Extracts enclosed expression from expression
