--- conflicted
+++ resolved
@@ -22,16 +22,6 @@
 
 use std::collections::HashSet;
 
-<<<<<<< HEAD
-#[derive(Debug, Eq, PartialEq)]
-pub enum ContractType {
-    INTERFACE,
-    CONTRACT,
-}
-
-#[derive(Clone)]
-=======
->>>>>>> 20c63772
 pub struct Contract {
     pub name: String,
     pub fields: Vec<ContractField>,
