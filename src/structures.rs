// MIT License

// Copyright (c) 2022 Supercolony

// Permission is hereby granted, free of charge, to any person obtaining a copy
// of this software and associated documentation files (the "Software"), to deal
// in the Software without restriction, including without limitation the rights
// to use, copy, modify, merge, publish, distribute, sublicense, and/or sell
// copies of the Software, and to permit persons to whom the Software is
// furnished to do so, subject to the following conditions:

// The above copyright notice and this permission notice shall be included in all
// copies or substantial portions of the Software.

// THE SOFTWARE IS PROVIDED "AS IS", WITHOUT WARRANTY OF ANY KIND, EXPRESS OR
// IMPLIED, INCLUDING BUT NOT LIMITED TO THE WARRANTIES OF MERCHANTABILITY,
// FITNESS FOR A PARTICULAR PURPOSE AND NONINFRINGEMENT. IN NO EVENT SHALL THE
// AUTHORS OR COPYRIGHT HOLDERS BE LIABLE FOR ANY CLAIM, DAMAGES OR OTHER
// LIABILITY, WHETHER IN AN ACTION OF CONTRACT, TORT OR OTHERWISE, ARISING FROM,
// OUT OF OR IN CONNECTION WITH THE SOFTWARE OR THE USE OR OTHER DEALINGS IN THE
// SOFTWARE.

use std::collections::HashSet;

<<<<<<< HEAD
#[derive(Clone, Debug)]
pub enum ArrayType {
    DynamicArray,
    FixedSizeArray,
    Mapping,
}

=======
>>>>>>> 91ec6556
pub struct Contract {
    pub name: String,
    pub fields: Vec<ContractField>,
    pub constructor: Function,
    pub events: Vec<Event>,
    pub enums: Vec<Enum>,
    pub structs: Vec<Struct>,
    pub functions: Vec<Function>,
    pub imports: HashSet<String>,
    pub contract_doc: Vec<String>,
    pub modifiers: Vec<Modifier>,
}

pub struct Interface {
    pub name: String,
    pub events: Vec<Event>,
    pub enums: Vec<Enum>,
    pub structs: Vec<Struct>,
    pub function_headers: Vec<FunctionHeader>,
    pub imports: HashSet<String>,
    pub comments: Vec<String>,
}

#[derive(Clone)]
pub struct ContractField {
    pub field_type: String,
    pub name: String,
    pub comments: Vec<String>,
    pub initial_value: Option<Expression>,
    pub constant: bool,
}

pub struct Modifier {
    pub header: FunctionHeader,
    pub statements: Vec<Statement>,
    pub comments: Vec<String>,
}

#[derive(Clone)]
pub struct Event {
    pub name: String,
    pub fields: Vec<EventField>,
    pub comments: Vec<String>,
}

#[derive(Clone)]
pub struct EventField {
    pub indexed: bool,
    pub field_type: String,
    pub name: String,
    pub comments: Vec<String>,
}

pub struct Enum {
    pub name: String,
    pub values: Vec<EnumField>,
    pub comments: Vec<String>,
}

#[derive(Default, Clone)]
pub struct EnumField {
    pub name: String,
    pub comments: Vec<String>,
}

#[derive(Clone)]
pub struct Struct {
    pub name: String,
    pub fields: Vec<StructField>,
    pub comments: Vec<String>,
}

#[derive(Default, Clone)]
pub struct StructField {
    pub name: String,
    pub field_type: String,
    pub comments: Vec<String>,
}

#[derive(Default, Clone)]
pub struct Function {
    pub header: FunctionHeader,
    pub body: Vec<Statement>,
}

#[derive(Default, Clone)]
pub struct FunctionHeader {
    pub name: String,
    pub params: Vec<FunctionParam>,
    pub external: bool,
    pub view: bool,
    pub payable: bool,
    pub return_params: Vec<FunctionParam>,
    pub comments: Vec<String>,
    pub modifiers: Vec<Expression>,
}

#[derive(Clone, Debug)]
pub struct FunctionParam {
    pub name: String,
    pub param_type: String,
}

#[derive(Clone, Debug, Eq, PartialEq)]
pub enum Statement {
    AssemblyEnd,
    Assign(Expression, Expression, Operation),
    Break,
    Catch(Vec<Statement>),
    CatchEnd,
    Comment(String),
    Declaration(String, String, Option<Expression>),
    Delete(Box<Expression>, Vec<Expression>),
    Loop(
        Option<Box<Statement>>,
        Expression,
        Option<Box<Statement>>,
        Vec<Statement>,
    ),
    Else(Vec<Statement>),
    ElseIf(Condition, Vec<Statement>),
    Emit(String, Vec<Expression>),
    FunctionCall(Expression),
    Group(Vec<Statement>),
    If(Condition, Vec<Statement>),
    IfEnd,
    ModifierBody,
    Raw(String),
    Require(Condition, String),
    Return(Expression),
    Ternary(Condition, Box<Statement>, Box<Statement>),
    Try(Vec<Statement>),
    TryEnd,
    While(
        Option<Box<Statement>>,
        Expression,
        Option<Box<Statement>>,
        Vec<Statement>,
    ),
    WhileEnd,
}

#[derive(Clone, Debug, Eq, PartialEq)]
pub struct Condition {
    pub left: Expression,
    pub operation: Operation,
    pub right: Option<Expression>,
}

#[derive(Debug, Copy, Clone, Eq, PartialEq)]
pub enum Operation {
    Add,
    AddAssign,
    AddOne,
    AndAssign,
    Assign,
    BitwiseAnd,
    BitwiseOr,
    Div,
    DivAssign,
    Equal,
    GreaterThanEqual,
    GreaterThan,
    LessThanEqual,
    LessThan,
    LogicalAnd,
    LogicalOr,
    Modulo,
    Mul,
    MulAssign,
    Not,
    NotEqual,
    OrAssign,
    Pow,
    Subtract,
    SubtractOne,
    SubtractAssign,
    ShiftLeft,
    ShiftRight,
    True,
    Xor,
}

impl Operation {
    pub fn negate(&self) -> Operation {
        match self {
            Operation::BitwiseAnd => Operation::BitwiseOr,
            Operation::BitwiseOr => Operation::BitwiseAnd,
            Operation::Equal => Operation::NotEqual,
            Operation::GreaterThanEqual => Operation::LessThan,
            Operation::GreaterThan => Operation::LessThanEqual,
            Operation::LessThanEqual => Operation::GreaterThan,
            Operation::LessThan => Operation::GreaterThanEqual,
            // TODO a and b = neg(a) or neg (b)
            Operation::LogicalAnd => Operation::LogicalOr,
            Operation::LogicalOr => Operation::LogicalAnd,
            Operation::Not => Operation::True,
            Operation::NotEqual => Operation::Equal,
            _ => Operation::Not,
        }
    }
}

#[derive(Clone, Debug, Eq, PartialEq)]
pub enum Expression {
    Arithmetic(Box<Expression>, Box<Expression>, Operation),
    DynamicArray(Box<Expression>, Vec<Expression>),
    FixedSizeArray(Box<Expression>, Vec<Expression>),
    Cast(bool, String, Box<Expression>),
    Condition(Box<Condition>),
    Constant(String),
    Enclosed(Box<Expression>),
    EnvCaller(Option<String>),
    FunctionCall(String, Vec<Expression>, Option<String>, bool),
    IsZero(Box<Expression>),
    Literal(String),
    Logical(Box<Expression>, Operation, Box<Expression>),
    Member(String, Option<String>),
    Mapping(Box<Expression>, Vec<Expression>, Option<Box<Expression>>),
    Modifier(String),
    NewArray(String, Box<Expression>),
    StructArg(String, Box<Expression>),
    StructInit(String, Vec<Expression>),
    Ternary(Box<Condition>, Box<Expression>, Box<Expression>),
    TransferredValue(Option<String>),
    WithSelector(Box<Expression>, Box<Expression>),
    ZeroAddressInto,
}

pub enum Block {
    Assembly,
    Catch,
    Else,
    ElseIf,
    If,
    Try,
    Unchecked,
    While,
}<|MERGE_RESOLUTION|>--- conflicted
+++ resolved
@@ -22,7 +22,6 @@
 
 use std::collections::HashSet;
 
-<<<<<<< HEAD
 #[derive(Clone, Debug)]
 pub enum ArrayType {
     DynamicArray,
@@ -30,8 +29,6 @@
     Mapping,
 }
 
-=======
->>>>>>> 91ec6556
 pub struct Contract {
     pub name: String,
     pub fields: Vec<ContractField>,
