--- conflicted
+++ resolved
@@ -568,20 +568,17 @@
 
         // assemble struct fields
         for struct_field in structure.fields.iter() {
-<<<<<<< HEAD
+            let mut struct_field_comments = TokenStream::new();
+            for comment in struct_field.comments.iter() {
+                struct_field_comments.extend(quote! {
+                    #[doc = #comment]
+                })
+            }
             let struct_field_name = format_ident!(
                 "{}",
                 &check_expression_for_keywords(&struct_field.name).to_case(Snake)
             );
-=======
-            let mut struct_field_comments = TokenStream::new();
-            for comment in struct_field.comments.iter() {
-                struct_field_comments.extend(quote! {
-                    #[doc = #comment]
-                })
-            }
-            let struct_field_name = format_ident!("{}", struct_field.name.to_case(Snake));
->>>>>>> 20c63772
+
             let struct_field_type = TokenStream::from_str(&struct_field.field_type).unwrap();
 
             struct_fields.extend(quote! {
