## Summary
**Sol2Ink is a tool for easy migration from Solidity to Ink! and Rust**

As we are the builders in the Dotsama ecosystem and experts in ink! smart contracts, we help companies with their path to the Dotsama ecosystem.
One of our many tasks is to help projects and teams migrate their smart contracts from popular Solidity to Polkadot's ink!. During this process,
we found out that the transition process may be unnecessarily long, and if we had a tool that would transpile a Solidity file to Rust and ink!, 
we would save much time. And that is how the idea of Sol2Ink was born.

### Capabilities

Sol2Ink in its current state is able to parse compilable Solidity interfaces into ink! traits and compilable Solidity contracts into ink! contracts, while leveraging the power of [OpenBrush](https://github.com/Supercolony-net/openbrush-contracts). Currently, Sol2Ink supports only single file contract transpiling, not supporting inheritance. The output of Sol2Ink is a folder with the ink! smart contract and a Cargo.toml.

Some errors may occur in this version of Sol2Ink and will be fixed in upcoming versions.
With some statements, a parsing error can occur and cause the member to be parsed incorrectly. This needs to be corrected by the user.
The program may panic while parsing uncompilable code. Future versions should bring more user-friendly errors.
Some expressions may be parsed incorrectly, while still creating compilable code (one known example is `type(uint).max` is parsed as `u128.max` instead of `u128::MAX`.
And of course, as with all programs, there are probably some hidden unknown bugs as well :)

Read more about how Sol2Ink works under the hood [here](https://www.sol2ink.com).

### Future development

- [X] Sol2Ink CLI
- [ ] User friendly errors when transpiling uncompilable contract
- [X] Parsing libraries
- [ ] Implement currently incorrectly parsed statements and expressions
- [ ] Ability to parse a whole Solidity project into ink! project
- [ ] Parse inheritance
- [ ] Sol2Ink Web Application with interface

### How to use it?

To run the application you will need to have installed Rust and run the nightly toolchain. ​
You can run the application with `cargo +nightly run contract.sol`, assuming you have a solidity file called contract.sol in the working directory.
The result will be stored in `contract/lib.rs` and the Cargo.toml file in `contract/Cargo.toml`.

You can transpile the example contracts from examples folder by running `cargo +nightly test creating`.

If you are using Sol2Ink from release pages, you will need to run `./sol_to_ink contract.sol`, substituting contract.sol with your Solidity contract's name.

### Examples

Examples are stored in the example folder, where we have the input Solidity file and the output Rust and Ink! file.
<<<<<<< HEAD
By running `cargo test`, we will transpile all of the examples stored in this folder. We have several example contracts from OpenZeppelin and two example contracts from Solang. These original contracts were not modified (except the OpenZeppelin contracts, where we added missing enums, events, structs, etc. from the respective interface file), and the outputs of Sol2Ink are not modified either.

### Changelog

#### Version 1.1.0
- Implemented Library parsing
- Fixed error with require statement when the error message was passed as a string variable
- Fixed handling of Rust keywords which are not keywords in Solidity
=======
By running `cargo test creating`, we will transpile all of the examples stored in this folder. We have several example contracts from OpenZeppelin and two example contracts from Solang. These original contracts were not modified (except the OpenZeppelin contracts, where we added missing enums, events, structs, etc. from the respective interface file), and the outputs of Sol2Ink are not modified either.
>>>>>>> 20c63772
<|MERGE_RESOLUTION|>--- conflicted
+++ resolved
@@ -41,15 +41,11 @@
 ### Examples
 
 Examples are stored in the example folder, where we have the input Solidity file and the output Rust and Ink! file.
-<<<<<<< HEAD
-By running `cargo test`, we will transpile all of the examples stored in this folder. We have several example contracts from OpenZeppelin and two example contracts from Solang. These original contracts were not modified (except the OpenZeppelin contracts, where we added missing enums, events, structs, etc. from the respective interface file), and the outputs of Sol2Ink are not modified either.
+By running `cargo test creating`, we will transpile all of the examples stored in this folder. We have several example contracts from OpenZeppelin and two example contracts from Solang. These original contracts were not modified (except the OpenZeppelin contracts, where we added missing enums, events, structs, etc. from the respective interface file), and the outputs of Sol2Ink are not modified either.
 
 ### Changelog
 
 #### Version 1.1.0
 - Implemented Library parsing
 - Fixed error with require statement when the error message was passed as a string variable
-- Fixed handling of Rust keywords which are not keywords in Solidity
-=======
-By running `cargo test creating`, we will transpile all of the examples stored in this folder. We have several example contracts from OpenZeppelin and two example contracts from Solang. These original contracts were not modified (except the OpenZeppelin contracts, where we added missing enums, events, structs, etc. from the respective interface file), and the outputs of Sol2Ink are not modified either.
->>>>>>> 20c63772
+- Fixed handling of Rust keywords which are not keywords in Solidity