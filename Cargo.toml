--- conflicted
+++ resolved
@@ -8,9 +8,4 @@
 [dependencies]
 convert_case = "0.5.0"
 substring = "1.4.5"
-<<<<<<< HEAD
-quote = "1"
-proc-macro2 = "1"
-=======
-regex = "1.5.6"
->>>>>>> 2cd8f492
+regex = "1.5.6"